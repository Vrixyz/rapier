use crate::dynamics::RigidBodySet;
use crate::geometry::{ColliderHandle, ColliderSet, ContactManifold, Shape, ShapeCastHit};
use crate::math::{Isometry, Point, Real, UnitVector, Vector};
use crate::pipeline::{QueryFilter, QueryFilterFlags, QueryPipeline};
use crate::utils;
use na::{RealField, Vector2};
use parry::bounding_volume::BoundingVolume;
use parry::math::Translation;
use parry::query::details::ShapeCastOptions;
use parry::query::{DefaultQueryDispatcher, PersistentQueryDispatcher};

#[cfg_attr(feature = "serde-serialize", derive(Serialize, Deserialize))]
#[derive(Copy, Clone, Debug, PartialEq)]
/// A length measure used for various options of a character controller.
pub enum CharacterLength {
    /// The length is specified relative to some of the character shape’s size.
    ///
    /// For example setting `CharacterAutostep::max_height` to `CharacterLength::Relative(0.1)`
    /// for a shape with a height equal to 20.0 will result in a maximum step height
    /// of `0.1 * 20.0 = 2.0`.
    Relative(Real),
    /// The length is specified as an absolute value, independent from the character shape’s size.
    ///
    /// For example setting `CharacterAutostep::max_height` to `CharacterLength::Relative(0.1)`
    /// for a shape with a height equal to 20.0 will result in a maximum step height
    /// of `0.1` (the shape height is ignored in for this value).
    Absolute(Real),
}

impl CharacterLength {
    /// Returns `self` with its value changed by the closure `f` if `self` is the `Self::Absolute`
    /// variant.
    pub fn map_absolute(self, f: impl FnOnce(Real) -> Real) -> Self {
        if let Self::Absolute(value) = self {
            Self::Absolute(f(value))
        } else {
            self
        }
    }

    /// Returns `self` with its value changed by the closure `f` if `self` is the `Self::Relative`
    /// variant.
    pub fn map_relative(self, f: impl FnOnce(Real) -> Real) -> Self {
        if let Self::Relative(value) = self {
            Self::Relative(f(value))
        } else {
            self
        }
    }

    fn eval(self, value: Real) -> Real {
        match self {
            Self::Relative(x) => value * x,
            Self::Absolute(x) => x,
        }
    }
}

#[derive(Debug)]
struct HitInfo {
    toi: ShapeCastHit,
    is_wall: bool,
    is_nonslip_slope: bool,
}

/// Configuration for the auto-stepping character controller feature.
#[cfg_attr(feature = "serde-serialize", derive(Serialize, Deserialize))]
#[derive(Copy, Clone, Debug, PartialEq)]
pub struct CharacterAutostep {
    /// The maximum step height a character can automatically step over.
    pub max_height: CharacterLength,
    /// The minimum width of free space that must be available after stepping on a stair.
    pub min_width: CharacterLength,
    /// Can the character automatically step over dynamic bodies too?
    pub include_dynamic_bodies: bool,
}

impl Default for CharacterAutostep {
    fn default() -> Self {
        Self {
            max_height: CharacterLength::Relative(0.25),
            min_width: CharacterLength::Relative(0.5),
            include_dynamic_bodies: true,
        }
    }
}

#[derive(Debug)]
struct HitDecomposition {
    normal_part: Vector<Real>,
    horizontal_tangent: Vector<Real>,
    vertical_tangent: Vector<Real>,
    // NOTE: we don’t store the penetration part since we don’t really need it
    //       for anything.
}

impl HitDecomposition {
    pub fn unconstrained_slide_part(&self) -> Vector<Real> {
        self.normal_part + self.horizontal_tangent + self.vertical_tangent
    }
}

/// A collision between the character and its environment during its movement.
#[derive(Copy, Clone, Debug)]
pub struct CharacterCollision {
    /// The collider hit by the character.
    pub handle: ColliderHandle,
    /// The position of the character when the collider was hit.
    pub character_pos: Isometry<Real>,
    /// The translation that was already applied to the character when the hit happens.
    pub translation_applied: Vector<Real>,
    /// The translations that was still waiting to be applied to the character when the hit happens.
    pub translation_remaining: Vector<Real>,
    /// Geometric information about the hit.
    pub hit: ShapeCastHit,
}

/// A character controller for kinematic bodies.
#[cfg_attr(feature = "serde-serialize", derive(Serialize, Deserialize))]
#[derive(Copy, Clone, Debug)]
pub struct KinematicCharacterController {
    /// The direction that goes "up". Used to determine where the floor is, and the floor’s angle.
    pub up: UnitVector<Real>,
    /// A small gap to preserve between the character and its surroundings.
    ///
    /// This value should not be too large to avoid visual artifacts, but shouldn’t be too small
    /// (must not be zero) to improve numerical stability of the character controller.
    pub offset: CharacterLength,
    /// Should the character try to slide against the floor if it hits it?
    pub slide: bool,
    /// Should the character automatically step over small obstacles? (disabled by default)
    ///
    /// Note that autostepping is currently a very computationally expensive feature, so it
    /// is disabled by default.
    pub autostep: Option<CharacterAutostep>,
    /// The maximum angle (radians) between the floor’s normal and the `up` vector that the
    /// character is able to climb.
    pub max_slope_climb_angle: Real,
    /// The minimum angle (radians) between the floor’s normal and the `up` vector before the
    /// character starts to slide down automatically.
    pub min_slope_slide_angle: Real,
    /// Should the character be automatically snapped to the ground if the distance between
    /// the ground and its feed are smaller than the specified threshold?
    pub snap_to_ground: Option<CharacterLength>,
    /// Increase this number if your character appears to get stuck when sliding against surfaces.
    ///
    /// This is a small distance applied to the movement toward the contact normals of shapes hit
    /// by the character controller. This helps shape-casting not getting stuck in an always-penetrating
    /// state during the sliding calculation.
    ///
    /// This value should remain fairly small since it can introduce artificial "bumps" when sliding
    /// along a flat surface.
    pub normal_nudge_factor: Real,
}

impl Default for KinematicCharacterController {
    fn default() -> Self {
        Self {
            up: Vector::y_axis(),
            offset: CharacterLength::Relative(0.01),
            slide: true,
            autostep: None,
            max_slope_climb_angle: Real::frac_pi_4(),
            min_slope_slide_angle: Real::frac_pi_4(),
            snap_to_ground: Some(CharacterLength::Relative(0.2)),
            normal_nudge_factor: 1.0e-4,
        }
    }
}

/// The effective movement computed by the character controller.
#[derive(Debug)]
pub struct EffectiveCharacterMovement {
    /// The movement to apply.
    pub translation: Vector<Real>,
    /// Is the character touching the ground after applying `EffectiveKineamticMovement::translation`?
    pub grounded: bool,
    /// Is the character sliding down a slope due to slope angle being larger than `min_slope_slide_angle`?
    pub is_sliding_down_slope: bool,
}

impl KinematicCharacterController {
    fn check_and_fix_penetrations(&self) {
        /*
        // 1/ Check if the body is grounded and if there are penetrations.
        let mut grounded = false;
        let mut penetrating = false;

        let mut contacts = vec![];

        let aabb = shape
            .compute_aabb(shape_pos)
            .loosened(self.offset);
        queries.colliders_with_aabb_intersecting_aabb(&aabb, |handle| {
            // TODO: apply the filter.
            if let Some(collider) = colliders.get(*handle) {
                if let Ok(Some(contact)) = parry::query::contact(
                    &shape_pos,
                    shape,
                    collider.position(),
                    collider.shape(),
                    self.offset,
                ) {
                    contacts.push((contact, collider));
                }
            }

            true
        });
         */
    }

    /// Computes the possible movement for a shape.
    pub fn move_shape(
        &self,
        dt: Real,
        bodies: &RigidBodySet,
        colliders: &ColliderSet,
        queries: &QueryPipeline,
        character_shape: &dyn Shape,
        character_pos: &Isometry<Real>,
        desired_translation: Vector<Real>,
        filter: QueryFilter,
        mut events: impl FnMut(CharacterCollision),
    ) -> EffectiveCharacterMovement {
        let mut result = EffectiveCharacterMovement {
            translation: Vector::zeros(),
            grounded: false,
            is_sliding_down_slope: false,
        };
        let dims = self.compute_dims(character_shape);

        // 1. Check and fix penetrations.
        self.check_and_fix_penetrations();

        let mut translation_remaining = desired_translation;

        let grounded_at_starting_pos = self.detect_grounded_status_and_apply_friction(
            dt,
            bodies,
            colliders,
            queries,
            character_shape,
            character_pos,
            &dims,
            filter,
            None,
            None,
        );

        let mut max_iters = 20;
        let mut kinematic_friction_translation = Vector::zeros();
        let offset = self.offset.eval(dims.y);
        let mut is_moving = false;

        while let Some((translation_dir, translation_dist)) =
            UnitVector::try_new_and_get(translation_remaining, 1.0e-5)
        {
            if max_iters == 0 {
                break;
            } else {
                max_iters -= 1;
            }
            is_moving = true;

            // 2. Cast towards the movement direction.
            if let Some((handle, hit)) = queries.cast_shape(
                bodies,
                colliders,
                &(Translation::from(result.translation) * character_pos),
                &translation_dir,
                character_shape,
                ShapeCastOptions {
                    target_distance: offset,
                    stop_at_penetration: false,
                    max_time_of_impact: translation_dist,
                    compute_impact_geometry_on_penetration: true,
                },
                filter,
            ) {
                // We hit something, compute and apply the allowed interference-free translation.
                let allowed_dist = hit.time_of_impact;
                let allowed_translation = *translation_dir * allowed_dist;
                result.translation += allowed_translation;
                translation_remaining -= allowed_translation;

                events(CharacterCollision {
                    handle,
                    character_pos: Translation::from(result.translation) * character_pos,
                    translation_applied: result.translation,
                    translation_remaining,
                    hit,
                });

                let hit_info = self.compute_hit_info(hit);

                // Try to go upstairs.
                if !self.handle_stairs(
                    bodies,
                    colliders,
                    queries,
                    character_shape,
                    &(Translation::from(result.translation) * character_pos),
                    &dims,
                    filter,
                    handle,
                    &hit_info,
                    &mut translation_remaining,
                    &mut result,
                ) {
                    // No stairs, try to move along slopes.
                    translation_remaining = self.handle_slopes(
                        &hit_info,
                        &desired_translation,
                        &translation_remaining,
                        self.normal_nudge_factor,
                        &mut result,
                    );
                }
            } else {
                // No interference along the path.
                result.translation += translation_remaining;
                translation_remaining.fill(0.0);
                result.grounded = self.detect_grounded_status_and_apply_friction(
                    dt,
                    bodies,
                    colliders,
                    queries,
                    character_shape,
                    &(Translation::from(result.translation) * character_pos),
                    &dims,
                    filter,
                    None,
                    None,
                );
                break;
            }
            result.grounded = self.detect_grounded_status_and_apply_friction(
                dt,
                bodies,
                colliders,
                queries,
                character_shape,
                &(Translation::from(result.translation) * character_pos),
                &dims,
                filter,
                Some(&mut kinematic_friction_translation),
                Some(&mut translation_remaining),
            );

            if !self.slide {
                break;
            }
        }
        // When not moving, `detect_grounded_status_and_apply_friction` is not reached
        // so we call it explicitly here.
        if !is_moving {
            result.grounded = self.detect_grounded_status_and_apply_friction(
                dt,
                bodies,
                colliders,
                queries,
                character_shape,
                &(Translation::from(result.translation) * character_pos),
                &dims,
                filter,
                None,
                None,
            );
        }
        // If needed, and if we are not already grounded, snap to the ground.
        if grounded_at_starting_pos {
            self.snap_to_ground(
                bodies,
                colliders,
                queries,
                character_shape,
                &(Translation::from(result.translation) * character_pos),
                &dims,
                filter,
                &mut result,
            );
        }

        // Return the result.
        result
    }

    fn snap_to_ground(
        &self,
        bodies: &RigidBodySet,
        colliders: &ColliderSet,
        queries: &QueryPipeline,
        character_shape: &dyn Shape,
        character_pos: &Isometry<Real>,
        dims: &Vector2<Real>,
        filter: QueryFilter,
        result: &mut EffectiveCharacterMovement,
    ) -> Option<(ColliderHandle, ShapeCastHit)> {
        if let Some(snap_distance) = self.snap_to_ground {
            if result.translation.dot(&self.up) < -1.0e-5 {
                let snap_distance = snap_distance.eval(dims.y);
                let offset = self.offset.eval(dims.y);
                if let Some((hit_handle, hit)) = queries.cast_shape(
                    bodies,
                    colliders,
                    character_pos,
                    &-self.up,
                    character_shape,
                    ShapeCastOptions {
                        target_distance: offset,
                        stop_at_penetration: false,
                        max_time_of_impact: snap_distance,
                        compute_impact_geometry_on_penetration: true,
                    },
                    filter,
                ) {
                    // Apply the snap.
                    result.translation -= *self.up * hit.time_of_impact;
                    result.grounded = true;
                    return Some((hit_handle, hit));
                }
            }
        }

        None
    }

    fn predict_ground(&self, up_extends: Real) -> Real {
        self.offset.eval(up_extends) + 0.05
    }

    fn detect_grounded_status_and_apply_friction(
        &self,
        dt: Real,
        bodies: &RigidBodySet,
        colliders: &ColliderSet,
        queries: &QueryPipeline,
        character_shape: &dyn Shape,
        character_pos: &Isometry<Real>,
        dims: &Vector2<Real>,
        filter: QueryFilter,
        mut kinematic_friction_translation: Option<&mut Vector<Real>>,
        mut translation_remaining: Option<&mut Vector<Real>>,
    ) -> bool {
        let prediction = self.predict_ground(dims.y);

        // TODO: allow custom dispatchers.
        let dispatcher = DefaultQueryDispatcher;

        let mut manifolds: Vec<ContactManifold> = vec![];
        let character_aabb = character_shape
            .compute_aabb(character_pos)
            .loosened(prediction);

        let mut grounded = false;

        queries.colliders_with_aabb_intersecting_aabb(&character_aabb, |handle| {
            if let Some(collider) = colliders.get(*handle) {
                if filter.test(bodies, *handle, collider) {
                    manifolds.clear();
                    let pos12 = character_pos.inv_mul(collider.position());
                    let _ = dispatcher.contact_manifolds(
                        &pos12,
                        character_shape,
                        collider.shape(),
                        prediction,
                        &mut manifolds,
                        &mut None,
                    );

                    if let (Some(kinematic_friction_translation), Some(translation_remaining)) = (
                        kinematic_friction_translation.as_deref_mut(),
                        translation_remaining.as_deref_mut(),
                    ) {
                        let init_kinematic_friction_translation = *kinematic_friction_translation;
                        let kinematic_parent = collider
                            .parent
                            .and_then(|p| bodies.get(p.handle))
                            .filter(|rb| rb.is_kinematic());

                        for m in &manifolds {
                            if self.is_grounded_at_contact_manifold(m, character_pos, dims) {
                                grounded = true;
                            }

                            if let Some(kinematic_parent) = kinematic_parent {
                                let mut num_active_contacts = 0;
                                let mut manifold_center = Point::origin();
                                let normal = -(character_pos * m.local_n1);

                                for contact in &m.points {
                                    if contact.dist <= prediction {
                                        num_active_contacts += 1;
                                        let contact_point = collider.position() * contact.local_p2;
                                        let target_vel =
                                            kinematic_parent.velocity_at_point(&contact_point);

                                        let normal_target_mvt = target_vel.dot(&normal) * dt;
                                        let normal_current_mvt = translation_remaining.dot(&normal);

                                        manifold_center += contact_point.coords;
                                        *translation_remaining +=
                                            normal * (normal_target_mvt - normal_current_mvt);
                                    }
                                }

                                if num_active_contacts > 0 {
                                    let target_vel = kinematic_parent.velocity_at_point(
                                        &(manifold_center / num_active_contacts as Real),
                                    );
                                    let tangent_platform_mvt =
                                        (target_vel - normal * target_vel.dot(&normal)) * dt;
                                    kinematic_friction_translation.zip_apply(
                                        &tangent_platform_mvt,
                                        |y, x| {
                                            if x.abs() > (*y).abs() {
                                                *y = x;
                                            }
                                        },
                                    );
                                }
                            }
                        }

                        *translation_remaining +=
                            *kinematic_friction_translation - init_kinematic_friction_translation;
                    } else {
                        for m in &manifolds {
                            if self.is_grounded_at_contact_manifold(m, character_pos, dims) {
                                grounded = true;
                                return false; // We can stop the search early.
                            }
                        }
                    }
                }
            }
            true
        });
        grounded
    }

    fn is_grounded_at_contact_manifold(
        &self,
        manifold: &ContactManifold,
        character_pos: &Isometry<Real>,
        dims: &Vector2<Real>,
    ) -> bool {
        let normal = -(character_pos * manifold.local_n1);

        // For the controller to be grounded, the angle between the contact normal and the up vector
        // has to be smaller than acos(1.0e-3) = 89.94 degrees.
        if normal.dot(&self.up) >= 1.0e-3 {
            let prediction = self.predict_ground(dims.y);
            for contact in &manifold.points {
                if contact.dist <= prediction {
                    return true;
                }
            }
        }
        false
    }

    fn handle_slopes(
        &self,
        hit: &HitInfo,
        movement_input: &Vector<Real>,
        translation_remaining: &Vector<Real>,
        normal_nudge_factor: Real,
        result: &mut EffectiveCharacterMovement,
    ) -> Vector<Real> {
        let [_vertical_input, horizontal_input] = self.split_into_components(movement_input);
        let horiz_input_decomp = self.decompose_hit(&horizontal_input, &hit.toi);
        let decomp = self.decompose_hit(translation_remaining, &hit.toi);

        // An object is trying to slip if the tangential movement induced by its vertical movement
        // points downward.
        let slipping_intent = self.up.dot(&horiz_input_decomp.vertical_tangent) < 0.0;
        // An object is slipping if its vertical movement points downward.
        let slipping = self.up.dot(&decomp.vertical_tangent) < 0.0;

        // An object is trying to climb if its vertical input motion points upward.
        let climbing_intent = self.up.dot(&_vertical_input) > 0.0;
        // An object is climbing if the tangential movement induced by its vertical movement points upward.
        let climbing = self.up.dot(&decomp.vertical_tangent) > 0.0;

        let allowed_movement = if hit.is_wall && climbing && !climbing_intent {
            // Can’t climb the slope, remove the vertical tangent motion induced by the forward motion.
            decomp.horizontal_tangent + decomp.normal_part
        } else if hit.is_nonslip_slope && slipping && !slipping_intent {
            // Prevent the vertical movement from sliding down.
            decomp.horizontal_tangent + decomp.normal_part
        } else {
            // Let it slide (including climbing the slope).
            result.is_sliding_down_slope = true;
            decomp.unconstrained_slide_part()
        };

        allowed_movement + *hit.toi.normal1 * normal_nudge_factor
    }

    fn split_into_components(&self, translation: &Vector<Real>) -> [Vector<Real>; 2] {
        let vertical_translation = *self.up * (self.up.dot(translation));
        let horizontal_translation = *translation - vertical_translation;
        [vertical_translation, horizontal_translation]
    }

    fn compute_hit_info(&self, toi: ShapeCastHit) -> HitInfo {
        let angle_with_floor = self.up.angle(&toi.normal1);
        let is_ceiling = self.up.dot(&toi.normal1) < 0.0;
        let is_wall = angle_with_floor >= self.max_slope_climb_angle && !is_ceiling;
        let is_nonslip_slope = angle_with_floor <= self.min_slope_slide_angle;

        HitInfo {
            toi,
            is_wall,
            is_nonslip_slope,
        }
    }

    fn decompose_hit(&self, translation: &Vector<Real>, hit: &ShapeCastHit) -> HitDecomposition {
        let dist_to_surface = translation.dot(&hit.normal1);
        let normal_part;
        let penetration_part;

        if dist_to_surface < 0.0 {
            normal_part = Vector::zeros();
            penetration_part = dist_to_surface * *hit.normal1;
        } else {
            penetration_part = Vector::zeros();
            normal_part = dist_to_surface * *hit.normal1;
        }

        let tangent = translation - normal_part - penetration_part;
        #[cfg(feature = "dim3")]
        let horizontal_tangent_dir = hit.normal1.cross(&self.up);
        #[cfg(feature = "dim2")]
        let horizontal_tangent_dir = Vector::zeros();

        let horizontal_tangent_dir = horizontal_tangent_dir
            .try_normalize(1.0e-5)
            .unwrap_or_default();
        let horizontal_tangent = tangent.dot(&horizontal_tangent_dir) * horizontal_tangent_dir;
        let vertical_tangent = tangent - horizontal_tangent;

        HitDecomposition {
            normal_part,
            horizontal_tangent,
            vertical_tangent,
        }
    }

    fn compute_dims(&self, character_shape: &dyn Shape) -> Vector2<Real> {
        let extents = character_shape.compute_local_aabb().extents();
        let up_extent = extents.dot(&self.up.abs());
        let side_extent = (extents - (*self.up).abs() * up_extent).norm();
        Vector2::new(side_extent, up_extent)
    }

    fn handle_stairs(
        &self,
        bodies: &RigidBodySet,
        colliders: &ColliderSet,
        queries: &QueryPipeline,
        character_shape: &dyn Shape,
        character_pos: &Isometry<Real>,
        dims: &Vector2<Real>,
        mut filter: QueryFilter,
        stair_handle: ColliderHandle,
        hit: &HitInfo,
        translation_remaining: &mut Vector<Real>,
        result: &mut EffectiveCharacterMovement,
    ) -> bool {
        let Some(autostep) = self.autostep else {
            return false;
        };

        // Only try to autostep on walls.
        if !hit.is_wall {
            return false;
        }

        let offset = self.offset.eval(dims.y);
        let min_width = autostep.min_width.eval(dims.x) + offset;
        let max_height = autostep.max_height.eval(dims.y) + offset;

        if !autostep.include_dynamic_bodies {
            if colliders
                .get(stair_handle)
                .and_then(|co| co.parent)
                .and_then(|p| bodies.get(p.handle))
                .map(|b| b.is_dynamic())
                == Some(true)
            {
                // The "stair" is a dynamic body, which the user wants to ignore.
                return false;
            }

            filter.flags |= QueryFilterFlags::EXCLUDE_DYNAMIC;
        }

        let shifted_character_pos = Translation::from(*self.up * max_height) * character_pos;

        let Some(horizontal_dir) = (*translation_remaining
            - *self.up * translation_remaining.dot(&self.up))
        .try_normalize(1.0e-5) else {
            return false;
        };

        if queries
            .cast_shape(
                bodies,
                colliders,
                character_pos,
                &self.up,
                character_shape,
                ShapeCastOptions {
                    target_distance: offset,
                    stop_at_penetration: false,
                    max_time_of_impact: max_height,
                    compute_impact_geometry_on_penetration: true,
                },
                filter,
            )
            .is_some()
        {
            // We can’t go up.
            return false;
        }

        if queries
            .cast_shape(
                bodies,
                colliders,
                &shifted_character_pos,
                &horizontal_dir,
                character_shape,
                ShapeCastOptions {
                    target_distance: offset,
                    stop_at_penetration: false,
                    max_time_of_impact: min_width,
                    compute_impact_geometry_on_penetration: true,
                },
                filter,
            )
            .is_some()
        {
            // We don’t have enough room on the stair to stay on it.
            return false;
        }

        // Check that we are not getting into a ramp that is too steep
        // after stepping.
        if let Some((_, hit)) = queries.cast_shape(
            bodies,
            colliders,
            &(Translation::from(horizontal_dir * min_width) * shifted_character_pos),
            &-self.up,
            character_shape,
            ShapeCastOptions {
                target_distance: offset,
                stop_at_penetration: false,
                max_time_of_impact: max_height,
                compute_impact_geometry_on_penetration: true,
            },
            filter,
        ) {
            let [vertical_slope_translation, horizontal_slope_translation] = self
                .split_into_components(translation_remaining)
                .map(|remaining| subtract_hit(remaining, &hit));

            let slope_translation = horizontal_slope_translation + vertical_slope_translation;

            let angle_with_floor = self.up.angle(&hit.normal1);
            let climbing = self.up.dot(&slope_translation) >= 0.0;

            if climbing && angle_with_floor > self.max_slope_climb_angle {
                return false; // The target ramp is too steep.
            }
        }

        // We can step, we need to find the actual step height.
        let step_height = max_height
            - queries
                .cast_shape(
                    bodies,
                    colliders,
                    &(Translation::from(horizontal_dir * min_width) * shifted_character_pos),
                    &-self.up,
                    character_shape,
                    ShapeCastOptions {
                        target_distance: offset,
                        stop_at_penetration: false,
                        max_time_of_impact: max_height,
                        compute_impact_geometry_on_penetration: true,
                    },
                    filter,
                )
                .map(|hit| hit.1.time_of_impact)
                .unwrap_or(max_height);

        // Remove the step height from the vertical part of the self.
        let step = *self.up * step_height;
        *translation_remaining -= step;

        // Advance the collider on the step horizontally, to make sure further
        // movement won’t just get stuck on its edge.
        let horizontal_nudge =
            horizontal_dir * horizontal_dir.dot(translation_remaining).min(min_width);
        *translation_remaining -= horizontal_nudge;

        result.translation += step + horizontal_nudge;
        true
    }

    /// For the given collisions between a character and its environment, this method will apply
    /// impulses to the rigid-bodies surrounding the character shape at the time of the collisions.
    /// Note that the impulse calculation is only approximate as it is not based on a global
    /// constraints resolution scheme.
    pub fn solve_character_collision_impulses<'a>(
        &self,
        dt: Real,
        bodies: &mut RigidBodySet,
        colliders: &ColliderSet,
        queries: &QueryPipeline,
        character_shape: &dyn Shape,
        character_mass: Real,
        collisions: impl IntoIterator<Item = &'a CharacterCollision>,
        filter: QueryFilter,
    ) {
        for collision in collisions {
            self.solve_single_character_collision_impulse(
                dt,
                bodies,
                colliders,
                queries,
                character_shape,
                character_mass,
                collision,
                filter,
            );
        }
    }

    /// For the given collision between a character and its environment, this method will apply
    /// impulses to the rigid-bodies surrounding the character shape at the time of the collision.
    /// Note that the impulse calculation is only approximate as it is not based on a global
    /// constraints resolution scheme.
    fn solve_single_character_collision_impulse(
        &self,
        dt: Real,
        bodies: &mut RigidBodySet,
        colliders: &ColliderSet,
        queries: &QueryPipeline,
        character_shape: &dyn Shape,
        character_mass: Real,
        collision: &CharacterCollision,
        filter: QueryFilter,
    ) {
        let extents = character_shape.compute_local_aabb().extents();
        let up_extent = extents.dot(&self.up.abs());
        let movement_to_transfer =
            *collision.hit.normal1 * collision.translation_remaining.dot(&collision.hit.normal1);
        let prediction = self.predict_ground(up_extent);

        // TODO: allow custom dispatchers.
        let dispatcher = DefaultQueryDispatcher;

        let mut manifolds: Vec<ContactManifold> = vec![];
        let character_aabb = character_shape
            .compute_aabb(&collision.character_pos)
            .loosened(prediction);

        queries.colliders_with_aabb_intersecting_aabb(&character_aabb, |handle| {
            if let Some(collider) = colliders.get(*handle) {
                if let Some(parent) = collider.parent {
                    if filter.test(bodies, *handle, collider) {
                        if let Some(body) = bodies.get(parent.handle) {
                            if body.is_dynamic() {
                                manifolds.clear();
                                let pos12 = collision.character_pos.inv_mul(collider.position());
                                let prev_manifolds_len = manifolds.len();
                                let _ = dispatcher.contact_manifolds(
                                    &pos12,
                                    character_shape,
                                    collider.shape(),
                                    prediction,
                                    &mut manifolds,
                                    &mut None,
                                );

                                for m in &mut manifolds[prev_manifolds_len..] {
                                    m.data.rigid_body2 = Some(parent.handle);
                                    m.data.normal = collision.character_pos * m.local_n1;
                                }
                            }
                        }
                    }
                }
            }
            true
        });

        let velocity_to_transfer = movement_to_transfer * utils::inv(dt);

        for manifold in &manifolds {
            let body_handle = manifold.data.rigid_body2.unwrap();
            let body = &mut bodies[body_handle];

            for pt in &manifold.points {
                if pt.dist <= prediction {
                    let body_mass = body.mass();
                    let contact_point = body.position() * pt.local_p2;
                    let delta_vel_per_contact = (velocity_to_transfer
                        - body.velocity_at_point(&contact_point))
                    .dot(&manifold.data.normal);
                    let mass_ratio = body_mass * character_mass / (body_mass + character_mass);

                    body.apply_impulse_at_point(
                        manifold.data.normal * delta_vel_per_contact.max(0.0) * mass_ratio,
                        contact_point,
                        true,
                    );
                }
            }
        }
    }
}

fn subtract_hit(translation: Vector<Real>, hit: &ShapeCastHit) -> Vector<Real> {
    let surface_correction = (-translation).dot(&hit.normal1).max(0.0);
    // This fixes some instances of moving through walls
    let surface_correction = surface_correction * (1.0 + 1.0e-5);
    translation + *hit.normal1 * surface_correction
}

#[cfg(all(feature = "dim3", feature = "f32"))]
#[cfg(test)]
mod test {
<<<<<<< HEAD
    use crate::{
        control::{CharacterLength, KinematicCharacterController},
        prelude::*,
    };

    #[test]
    fn character_controller_ground_detection() {
=======
    use crate::{control::KinematicCharacterController, prelude::*};

    #[test]
    fn character_controller_climb_test() {
>>>>>>> 513ab3d1
        let mut colliders = ColliderSet::new();
        let mut impulse_joints = ImpulseJointSet::new();
        let mut multibody_joints = MultibodyJointSet::new();
        let mut pipeline = PhysicsPipeline::new();
        let mut bf = BroadPhaseMultiSap::new();
        let mut nf = NarrowPhase::new();
        let mut islands = IslandManager::new();
        let mut query_pipeline = QueryPipeline::new();

        let mut bodies = RigidBodySet::new();

        let gravity = Vector::y() * -9.81;

<<<<<<< HEAD
        let ground_size = 1001.0;
        let ground_height = 1.0;
        /*
         * Create a flat ground
         */
        let rigid_body =
            RigidBodyBuilder::fixed().translation(vector![0.0, -ground_height / 2f32, 0.0]);
=======
        let ground_size = 100.0;
        let ground_height = 0.1;
        /*
         * Create a flat ground
         */
        let rigid_body = RigidBodyBuilder::fixed().translation(vector![0.0, -ground_height, 0.0]);
>>>>>>> 513ab3d1
        let floor_handle = bodies.insert(rigid_body);
        let collider = ColliderBuilder::cuboid(ground_size, ground_height, ground_size);
        colliders.insert_with_parent(collider, floor_handle, &mut bodies);

<<<<<<< HEAD
        let integration_parameters = IntegrationParameters::default();

        // Initialize character with snap to ground
        let character_controller_snap = KinematicCharacterController {
            snap_to_ground: Some(CharacterLength::Relative(0.2)),
            ..Default::default()
        };
        let mut character_body_snap = RigidBodyBuilder::kinematic_position_based()
            .additional_mass(1.0)
            .build();
        character_body_snap.set_translation(Vector::new(0.6, 0.5, 0.0), false);
        let character_handle_snap = bodies.insert(character_body_snap);

        let collider = ColliderBuilder::ball(0.5).build();
        colliders.insert_with_parent(collider.clone(), character_handle_snap, &mut bodies);

        // Initialize character without snap to ground
        let character_controller_no_snap = KinematicCharacterController {
            snap_to_ground: None,
            ..Default::default()
        };
        let mut character_body_no_snap = RigidBodyBuilder::kinematic_position_based()
            .additional_mass(1.0)
            .build();
        character_body_no_snap.set_translation(Vector::new(-0.6, 0.5, 0.0), false);
        let character_handle_no_snap = bodies.insert(character_body_no_snap);

        let collider = ColliderBuilder::ball(0.5).build();
        let character_shape = collider.shape();
        colliders.insert_with_parent(collider.clone(), character_handle_no_snap, &mut bodies);

        query_pipeline.update(&colliders);
        for i in 0..10000 {
=======
        /*
         * Create a slope we can climb.
         */
        let slope_angle = 0.2;
        let slope_size = 2.0;
        let collider = ColliderBuilder::cuboid(slope_size, ground_height, slope_size)
            .translation(vector![0.1 + slope_size, -ground_height + 0.4, 0.0])
            .rotation(Vector::z() * slope_angle);
        colliders.insert(collider);

        /*
         * Create a slope we can’t climb.
         */
        let impossible_slope_angle = 0.6;
        let impossible_slope_size = 2.0;
        let collider = ColliderBuilder::cuboid(slope_size, ground_height, ground_size)
            .translation(vector![
                0.1 + slope_size * 2.0 + impossible_slope_size - 0.9,
                -ground_height + 1.7,
                0.0
            ])
            .rotation(Vector::z() * impossible_slope_angle);
        colliders.insert(collider);

        let integration_parameters = IntegrationParameters::default();

        // Initialize character which can climb
        let mut character_body_can_climb = RigidBodyBuilder::kinematic_position_based()
            .additional_mass(1.0)
            .build();
        character_body_can_climb.set_translation(Vector::new(0.6, 0.5, 0.0), false);
        let character_handle_can_climb = bodies.insert(character_body_can_climb);

        let collider = ColliderBuilder::ball(0.5).build();
        colliders.insert_with_parent(collider.clone(), character_handle_can_climb, &mut bodies);

        // Initialize character which cannot climb
        let mut character_body_cannot_climb = RigidBodyBuilder::kinematic_position_based()
            .additional_mass(1.0)
            .build();
        character_body_cannot_climb.set_translation(Vector::new(-0.6, 0.5, 0.0), false);
        let character_handle_cannot_climb = bodies.insert(character_body_cannot_climb);

        let collider = ColliderBuilder::ball(0.5).build();
        let character_shape = collider.shape();
        colliders.insert_with_parent(collider.clone(), character_handle_cannot_climb, &mut bodies);

        query_pipeline.update(&colliders);
        for i in 0..200 {
>>>>>>> 513ab3d1
            let mut update_character_controller =
                |controller: KinematicCharacterController, handle: RigidBodyHandle| {
                    let character_body = bodies.get(handle).unwrap();
                    // Use a closure to handle or collect the collisions while
                    // the character is being moved.
                    let mut collisions = vec![];
                    let filter_character_controller = QueryFilter::new().exclude_rigid_body(handle);
                    let effective_movement = controller.move_shape(
                        integration_parameters.dt,
                        &bodies,
                        &colliders,
                        &query_pipeline,
                        character_shape,
                        character_body.position(),
<<<<<<< HEAD
                        Vector::new(0.1, -0.1, 0.1),
=======
                        Vector::new(0.1, -0.1, 0.0),
>>>>>>> 513ab3d1
                        filter_character_controller,
                        |collision| collisions.push(collision),
                    );
                    let character_body = bodies.get_mut(handle).unwrap();
                    let translation = character_body.translation();
                    assert_eq!(
                        effective_movement.grounded, true,
                        "movement should be grounded at all times for current setup (iter: {}), pos: {}.",
                        i, translation + effective_movement.translation
                    );
                    character_body.set_next_kinematic_translation(
                        translation + effective_movement.translation,
                    );
                };

<<<<<<< HEAD
            update_character_controller(character_controller_no_snap, character_handle_no_snap);
            update_character_controller(character_controller_snap, character_handle_snap);
=======
            let character_controller_cannot_climb = KinematicCharacterController {
                max_slope_climb_angle: impossible_slope_angle - 0.001,
                ..Default::default()
            };
            let character_controller_can_climb = KinematicCharacterController {
                max_slope_climb_angle: impossible_slope_angle + 0.001,
                ..Default::default()
            };
            update_character_controller(
                character_controller_cannot_climb,
                character_handle_cannot_climb,
            );
            update_character_controller(character_controller_can_climb, character_handle_can_climb);
>>>>>>> 513ab3d1
            // Step once
            pipeline.step(
                &gravity,
                &integration_parameters,
                &mut islands,
                &mut bf,
                &mut nf,
                &mut bodies,
                &mut colliders,
                &mut impulse_joints,
                &mut multibody_joints,
                &mut CCDSolver::new(),
                Some(&mut query_pipeline),
                &(),
                &(),
            );
        }
<<<<<<< HEAD
        let character_body = bodies.get_mut(character_handle_no_snap).unwrap();
        let translation = character_body.translation();

        // accumulated numerical errors make the test go less far than it should,
        // but it's expected.
        assert!(
            translation.x >= 997.0,
            "actual translation.x:{}",
            translation.x
        );
        assert!(
            translation.z >= 997.0,
            "actual translation.z:{}",
            translation.z
        );

        let character_body = bodies.get_mut(character_handle_snap).unwrap();
        let translation = character_body.translation();
        assert!(
            translation.x >= 997.0,
            "actual translation.x:{}",
            translation.x
        );
        assert!(
            translation.z >= 997.0,
            "actual translation.z:{}",
            translation.z
        );
=======
        let character_body = bodies.get(character_handle_can_climb).unwrap();
        assert!(character_body.translation().x > 6.0);
        assert!(character_body.translation().y > 3.0);
        let character_body = bodies.get(character_handle_cannot_climb).unwrap();
        assert!(character_body.translation().x < 4.0);
        assert!(dbg!(character_body.translation().y) < 2.0);
>>>>>>> 513ab3d1
    }
}<|MERGE_RESOLUTION|>--- conflicted
+++ resolved
@@ -937,20 +937,13 @@
 #[cfg(all(feature = "dim3", feature = "f32"))]
 #[cfg(test)]
 mod test {
-<<<<<<< HEAD
     use crate::{
         control::{CharacterLength, KinematicCharacterController},
         prelude::*,
     };
 
     #[test]
-    fn character_controller_ground_detection() {
-=======
-    use crate::{control::KinematicCharacterController, prelude::*};
-
-    #[test]
     fn character_controller_climb_test() {
->>>>>>> 513ab3d1
         let mut colliders = ColliderSet::new();
         let mut impulse_joints = ImpulseJointSet::new();
         let mut multibody_joints = MultibodyJointSet::new();
@@ -964,61 +957,16 @@
 
         let gravity = Vector::y() * -9.81;
 
-<<<<<<< HEAD
-        let ground_size = 1001.0;
-        let ground_height = 1.0;
-        /*
-         * Create a flat ground
-         */
-        let rigid_body =
-            RigidBodyBuilder::fixed().translation(vector![0.0, -ground_height / 2f32, 0.0]);
-=======
         let ground_size = 100.0;
         let ground_height = 0.1;
         /*
          * Create a flat ground
          */
         let rigid_body = RigidBodyBuilder::fixed().translation(vector![0.0, -ground_height, 0.0]);
->>>>>>> 513ab3d1
         let floor_handle = bodies.insert(rigid_body);
         let collider = ColliderBuilder::cuboid(ground_size, ground_height, ground_size);
         colliders.insert_with_parent(collider, floor_handle, &mut bodies);
 
-<<<<<<< HEAD
-        let integration_parameters = IntegrationParameters::default();
-
-        // Initialize character with snap to ground
-        let character_controller_snap = KinematicCharacterController {
-            snap_to_ground: Some(CharacterLength::Relative(0.2)),
-            ..Default::default()
-        };
-        let mut character_body_snap = RigidBodyBuilder::kinematic_position_based()
-            .additional_mass(1.0)
-            .build();
-        character_body_snap.set_translation(Vector::new(0.6, 0.5, 0.0), false);
-        let character_handle_snap = bodies.insert(character_body_snap);
-
-        let collider = ColliderBuilder::ball(0.5).build();
-        colliders.insert_with_parent(collider.clone(), character_handle_snap, &mut bodies);
-
-        // Initialize character without snap to ground
-        let character_controller_no_snap = KinematicCharacterController {
-            snap_to_ground: None,
-            ..Default::default()
-        };
-        let mut character_body_no_snap = RigidBodyBuilder::kinematic_position_based()
-            .additional_mass(1.0)
-            .build();
-        character_body_no_snap.set_translation(Vector::new(-0.6, 0.5, 0.0), false);
-        let character_handle_no_snap = bodies.insert(character_body_no_snap);
-
-        let collider = ColliderBuilder::ball(0.5).build();
-        let character_shape = collider.shape();
-        colliders.insert_with_parent(collider.clone(), character_handle_no_snap, &mut bodies);
-
-        query_pipeline.update(&colliders);
-        for i in 0..10000 {
-=======
         /*
          * Create a slope we can climb.
          */
@@ -1068,7 +1016,6 @@
 
         query_pipeline.update(&colliders);
         for i in 0..200 {
->>>>>>> 513ab3d1
             let mut update_character_controller =
                 |controller: KinematicCharacterController, handle: RigidBodyHandle| {
                     let character_body = bodies.get(handle).unwrap();
@@ -1083,11 +1030,7 @@
                         &query_pipeline,
                         character_shape,
                         character_body.position(),
-<<<<<<< HEAD
-                        Vector::new(0.1, -0.1, 0.1),
-=======
                         Vector::new(0.1, -0.1, 0.0),
->>>>>>> 513ab3d1
                         filter_character_controller,
                         |collision| collisions.push(collision),
                     );
@@ -1103,10 +1046,6 @@
                     );
                 };
 
-<<<<<<< HEAD
-            update_character_controller(character_controller_no_snap, character_handle_no_snap);
-            update_character_controller(character_controller_snap, character_handle_snap);
-=======
             let character_controller_cannot_climb = KinematicCharacterController {
                 max_slope_climb_angle: impossible_slope_angle - 0.001,
                 ..Default::default()
@@ -1120,7 +1059,6 @@
                 character_handle_cannot_climb,
             );
             update_character_controller(character_controller_can_climb, character_handle_can_climb);
->>>>>>> 513ab3d1
             // Step once
             pipeline.step(
                 &gravity,
@@ -1138,7 +1076,122 @@
                 &(),
             );
         }
-<<<<<<< HEAD
+        let character_body = bodies.get(character_handle_can_climb).unwrap();
+        assert!(character_body.translation().x > 6.0);
+        assert!(character_body.translation().y > 3.0);
+        let character_body = bodies.get(character_handle_cannot_climb).unwrap();
+        assert!(character_body.translation().x < 4.0);
+        assert!(dbg!(character_body.translation().y) < 2.0);
+    }
+
+    #[test]
+    fn character_controller_ground_detection() {
+        let mut colliders = ColliderSet::new();
+        let mut impulse_joints = ImpulseJointSet::new();
+        let mut multibody_joints = MultibodyJointSet::new();
+        let mut pipeline = PhysicsPipeline::new();
+        let mut bf = BroadPhaseMultiSap::new();
+        let mut nf = NarrowPhase::new();
+        let mut islands = IslandManager::new();
+        let mut query_pipeline = QueryPipeline::new();
+
+        let mut bodies = RigidBodySet::new();
+
+        let gravity = Vector::y() * -9.81;
+
+        let ground_size = 1001.0;
+        let ground_height = 1.0;
+        /*
+         * Create a flat ground
+         */
+        let rigid_body =
+            RigidBodyBuilder::fixed().translation(vector![0.0, -ground_height / 2f32, 0.0]);
+        let floor_handle = bodies.insert(rigid_body);
+        let collider = ColliderBuilder::cuboid(ground_size, ground_height, ground_size);
+        colliders.insert_with_parent(collider, floor_handle, &mut bodies);
+
+        let integration_parameters = IntegrationParameters::default();
+
+        // Initialize character with snap to ground
+        let character_controller_snap = KinematicCharacterController {
+            snap_to_ground: Some(CharacterLength::Relative(0.2)),
+            ..Default::default()
+        };
+        let mut character_body_snap = RigidBodyBuilder::kinematic_position_based()
+            .additional_mass(1.0)
+            .build();
+        character_body_snap.set_translation(Vector::new(0.6, 0.5, 0.0), false);
+        let character_handle_snap = bodies.insert(character_body_snap);
+
+        let collider = ColliderBuilder::ball(0.5).build();
+        colliders.insert_with_parent(collider.clone(), character_handle_snap, &mut bodies);
+
+        // Initialize character without snap to ground
+        let character_controller_no_snap = KinematicCharacterController {
+            snap_to_ground: None,
+            ..Default::default()
+        };
+        let mut character_body_no_snap = RigidBodyBuilder::kinematic_position_based()
+            .additional_mass(1.0)
+            .build();
+        character_body_no_snap.set_translation(Vector::new(-0.6, 0.5, 0.0), false);
+        let character_handle_no_snap = bodies.insert(character_body_no_snap);
+
+        let collider = ColliderBuilder::ball(0.5).build();
+        let character_shape = collider.shape();
+        colliders.insert_with_parent(collider.clone(), character_handle_no_snap, &mut bodies);
+
+        query_pipeline.update(&colliders);
+        for i in 0..10000 {
+            let mut update_character_controller =
+                |controller: KinematicCharacterController, handle: RigidBodyHandle| {
+                    let character_body = bodies.get(handle).unwrap();
+                    // Use a closure to handle or collect the collisions while
+                    // the character is being moved.
+                    let mut collisions = vec![];
+                    let filter_character_controller = QueryFilter::new().exclude_rigid_body(handle);
+                    let effective_movement = controller.move_shape(
+                        integration_parameters.dt,
+                        &bodies,
+                        &colliders,
+                        &query_pipeline,
+                        character_shape,
+                        character_body.position(),
+                        Vector::new(0.1, -0.1, 0.1),
+                        filter_character_controller,
+                        |collision| collisions.push(collision),
+                    );
+                    let character_body = bodies.get_mut(handle).unwrap();
+                    let translation = character_body.translation();
+                    assert_eq!(
+                        effective_movement.grounded, true,
+                        "movement should be grounded at all times for current setup (iter: {}), pos: {}.",
+                        i, translation + effective_movement.translation
+                    );
+                    character_body.set_next_kinematic_translation(
+                        translation + effective_movement.translation,
+                    );
+                };
+
+            update_character_controller(character_controller_no_snap, character_handle_no_snap);
+            update_character_controller(character_controller_snap, character_handle_snap);
+            // Step once
+            pipeline.step(
+                &gravity,
+                &integration_parameters,
+                &mut islands,
+                &mut bf,
+                &mut nf,
+                &mut bodies,
+                &mut colliders,
+                &mut impulse_joints,
+                &mut multibody_joints,
+                &mut CCDSolver::new(),
+                Some(&mut query_pipeline),
+                &(),
+                &(),
+            );
+        }
         let character_body = bodies.get_mut(character_handle_no_snap).unwrap();
         let translation = character_body.translation();
 
@@ -1167,13 +1220,5 @@
             "actual translation.z:{}",
             translation.z
         );
-=======
-        let character_body = bodies.get(character_handle_can_climb).unwrap();
-        assert!(character_body.translation().x > 6.0);
-        assert!(character_body.translation().y > 3.0);
-        let character_body = bodies.get(character_handle_cannot_climb).unwrap();
-        assert!(character_body.translation().x < 4.0);
-        assert!(dbg!(character_body.translation().y) < 2.0);
->>>>>>> 513ab3d1
     }
 }